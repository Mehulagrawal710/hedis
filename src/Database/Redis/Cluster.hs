--- conflicted
+++ resolved
@@ -16,25 +16,16 @@
   , HashSlot
   , Shard(..)
   , TimeoutException(..)
-<<<<<<< HEAD
   , TcpInfo(..)
   , Host
   , NodeID
   , Pipeline(..)
   , PipelineState(..)
-=======
-  , RefreshNodesException(..)
-  , NodeID
->>>>>>> cb405280
   , connect
   , destroyNodeResources
   , requestPipelined
   , requestMasterNodes
   , nodes
-<<<<<<< HEAD
-=======
-  , hasLocked
->>>>>>> cb405280
   , connectNode
 ) where
 
@@ -46,12 +37,7 @@
 import Data.Map(fromListWith, assocs)
 import Data.Function(on)
 import Control.Exception(Exception, SomeException, throwIO, BlockedIndefinitelyOnMVar(..), catches, Handler(..), try, fromException)
-<<<<<<< HEAD
 import Data.Pool(Pool, createPool, withResource, destroyAllResources)
-import Control.Concurrent.Async(race)
-import Control.Concurrent(threadDelay)
-=======
->>>>>>> cb405280
 import Control.Concurrent.MVar(MVar, newMVar, readMVar, modifyMVar, modifyMVar_)
 import Control.Monad(zipWithM, when, replicateM, void)
 import Database.Redis.Cluster.HashSlot(HashSlot, keyToSlot)
@@ -67,11 +53,8 @@
 
 import Database.Redis.Protocol(Reply(Error), renderRequest, reply)
 import qualified Database.Redis.Cluster.Command as CMD
-<<<<<<< HEAD
 import Network.TLS (ClientParams)
-=======
 import System.Timeout (timeout)
->>>>>>> cb405280
 
 -- This module implements a clustered connection whilst maintaining
 -- compatibility with the original Hedis codebase. In particular it still
@@ -86,11 +69,7 @@
 -- | 'NodeConnection's, a 'Pipeline', and a 'ShardMap'
 type IsReadOnly = Bool
 
-<<<<<<< HEAD
 data Connection = Connection (MVar NodeConnectionMap) (MVar ShardMap) CMD.InfoMap IsReadOnly TcpInfo
-=======
-data Connection = Connection (MVar (HM.HashMap NodeID NodeConnection)) (MVar Pipeline) (MVar ShardMap) CMD.InfoMap IsReadOnly
->>>>>>> cb405280
 
 -- | A connection to a single node in the cluster, similar to 'ProtocolPipelining.Connection'
 data NodeConnection = NodeConnection (Pool CC.ConnectionContext) (IOR.IORef (Maybe B.ByteString)) NodeID
@@ -170,20 +149,9 @@
 data TimeoutException = TimeoutException String deriving (Show, Typeable)
 instance Exception TimeoutException
 
-<<<<<<< HEAD
 connect :: (Host -> CC.PortID -> Maybe Int -> IO CC.ConnectionContext) -> [CMD.CommandInfo] -> MVar ShardMap -> Bool -> ([NodeConnection] -> IO ShardMap) -> TcpInfo -> IO Connection
 connect withAuth commandInfos shardMapVar isReadOnly refreshShardMap tcpInfo = do
         shardMap <- readMVar shardMapVar
-=======
-data RefreshNodesException = RefreshNodesException String deriving (Show, Typeable)
-instance Exception RefreshNodesException 
-    
-connect :: (Host -> CC.PortID -> Maybe Int -> IO CC.ConnectionContext) -> [CMD.CommandInfo] -> MVar ShardMap -> Maybe Int -> Bool -> ([NodeConnection] -> IO ShardMap) -> IO Connection
-connect withAuth commandInfos shardMapVar timeoutOpt isReadOnly refreshShardMap = do
-        shardMap <- hasLocked $ readMVar shardMapVar
-        stateVar <- newMVar $ Pending []
-        pipelineVar <- newMVar $ Pipeline stateVar
->>>>>>> cb405280
         (eNodeConns, shouldRetry) <- nodeConnections shardMap
         -- whenever one of the node connection is not established,
         -- will refresh the slots and retry node connections.
@@ -199,7 +167,6 @@
                       throwIO NoNodeException
             else
               return eNodeConns
-<<<<<<< HEAD
         nodeConnsVar <- newMVar nodeConns
         return $ Connection nodeConnsVar shardMapVar (CMD.newInfoMap commandInfos) isReadOnly tcpInfo where
     simpleNodeConnections :: ShardMap -> IO (HM.HashMap NodeID NodeConnection)
@@ -207,15 +174,6 @@
     nodeConnections :: ShardMap -> IO (HM.HashMap NodeID NodeConnection, Bool)
     nodeConnections shardMap = do
       info <- mapM (try . (connectNode withAuth tcpInfo)) (nub $ nodes shardMap)
-=======
-        connMvar <- newMVar $ nodeConns
-        return $ Connection connMvar pipelineVar shardMapVar (CMD.newInfoMap commandInfos) isReadOnly where
-    simpleNodeConnections :: ShardMap -> IO (HM.HashMap NodeID NodeConnection)
-    simpleNodeConnections shardMap = HM.fromList <$> mapM (connectNode withAuth timeoutOpt) (nub $ nodes shardMap)
-    nodeConnections :: ShardMap -> IO (HM.HashMap NodeID NodeConnection, Bool)
-    nodeConnections shardMap = do
-      info <- mapM (try . (connectNode withAuth timeoutOpt)) (nub $ nodes shardMap)
->>>>>>> cb405280
       return $
         foldl (\(acc, accB) x -> case x of
                     Right (v, nc) -> (HM.insert v nc acc, accB)
@@ -224,7 +182,6 @@
     refreshShardMapVar :: ShardMap -> IO ()
     refreshShardMapVar shardMap = hasLocked $ modifyMVar_ shardMapVar (const (pure shardMap))
 
-<<<<<<< HEAD
 connectNode :: (Host -> CC.PortID -> Maybe Int -> IO CC.ConnectionContext) -> TcpInfo -> Node -> IO (NodeID, NodeConnection)
 connectNode withAuth (TcpInfo{ timeoutOpt, maxResources, idleTime }) (Node n _ host port) = do
     ctx <- createPool (withAuth host (CC.PortNumber $ toEnum port) timeoutOpt) CC.disconnect 1 idleTime maxResources
@@ -234,20 +191,6 @@
 destroyNodeResources :: Connection -> IO ()
 destroyNodeResources (Connection nodeConnMapVar _ _ _ _) = readMVar nodeConnMapVar >>= (mapM_ disconnectNode . HM.elems) where
     disconnectNode (NodeConnection nodePool _ _) = destroyAllResources nodePool
-=======
-connectNode :: (Host -> CC.PortID -> Maybe Int -> IO CC.ConnectionContext) -> Maybe Int -> Node -> IO (NodeID, NodeConnection)
-connectNode withAuth timeoutOpt (Node n _ host port) = do
-    ctx <- withAuth host (CC.PortNumber $ toEnum port) timeoutOpt
-    ref <- IOR.newIORef Nothing
-    return (n, NodeConnection ctx ref n)
-
-disconnect :: Connection -> IO ()
-disconnect (Connection nodeConnsMvar _ _ _ _ ) = do 
-    nodeConnMap <- hasLocked $ readMVar nodeConnsMvar
-    mapM_ disconnectNode (HM.elems nodeConnMap) 
-    where
-    disconnectNode (NodeConnection nodeCtx _ _) = CC.disconnect nodeCtx
->>>>>>> cb405280
 
 -- Add a request to the current pipeline for this connection. The pipeline will
 -- be executed implicitly as soon as any result returned from this function is
@@ -348,13 +291,7 @@
               Left (err :: SomeException) ->
                 case fromException err of
                   Just (er :: TimeoutException) -> throwIO er
-<<<<<<< HEAD
                   _ -> getRandomConnection cc conn >>= (`executeRequests` r)
-=======
-                  _ -> do
-                    randConn <- getRandomConnection cc conn
-                    executeRequests randConn r
->>>>>>> cb405280
             ) (zip eresps requestsByNode)
         -- check for any moved in both responses and continue the flow.
         when (any (moved . rawResponse) resps) refreshShardMapVar
@@ -429,13 +366,7 @@
     resps <-
       case eresps of
         Right v -> return v
-<<<<<<< HEAD
         Left (_ :: SomeException) -> getRandomConnection nodeConn conn >>= (`requestNode` requests)
-=======
-        Left (_ :: SomeException) -> do 
-            randConn <- getRandomConnection nodeConn conn
-            requestNode randConn requests
->>>>>>> cb405280
     -- The Redis documentation has the following to say on the effect of
     -- resharding on multi-key operations:
     --
@@ -467,16 +398,9 @@
     retriedResps <- retryBatch shardMapVar refreshShardmapAction conn 0 requests resps
     return retriedResps
 
-<<<<<<< HEAD
 nodeConnForHashSlot :: Exception e => MVar ShardMap -> Connection -> IO ShardMap -> e -> HashSlot -> IO NodeConnection
 nodeConnForHashSlot shardMapVar conn refreshShardmapAction exception hashSlot = do
     let (Connection nodeConnsVar _ _ _ _) = conn
-=======
-nodeConnForHashSlot :: Exception e => MVar ShardMap -> Connection -> e -> HashSlot -> IO NodeConnection
-nodeConnForHashSlot shardMapVar conn exception hashSlot = do
-    let (Connection nodeConnsMvar _ _ _ _) = conn
-    nodeConns <- hasLocked $ readMVar nodeConnsMvar
->>>>>>> cb405280
     (ShardMap shardMap) <- hasLocked $ readMVar shardMapVar
     nodeConns <- readMVar nodeConnsVar
     node <-
@@ -522,7 +446,6 @@
 
 
 nodeConnWithHostAndPort :: ShardMap -> Connection -> Host -> Port -> IO (Maybe NodeConnection)
-<<<<<<< HEAD
 nodeConnWithHostAndPort shardMap (Connection nodeConnsVar _ _ _ _) host port =
     case nodeWithHostAndPort shardMap host port of
         Nothing -> return Nothing
@@ -532,20 +455,6 @@
 
 nodeConnectionForCommand :: Connection -> ShardMap -> [B.ByteString] -> IO [NodeConnection]
 nodeConnectionForCommand conn@(Connection nodeConnsVar _ infoMap _ _) (ShardMap shardMap) request =
-=======
-nodeConnWithHostAndPort shardMap (Connection nodeConnsMvar _ _ _ _) host port = do
-    let mbNode = nodeWithHostAndPort shardMap host port
-    case mbNode of 
-        Just node -> do 
-            nodeConns <- hasLocked $ readMVar nodeConnsMvar
-            pure $ HM.lookup (nodeId node) nodeConns
-        Nothing -> pure Nothing
-        
-
-nodeConnectionForCommand :: Connection -> ShardMap -> [B.ByteString] -> IO [NodeConnection]
-nodeConnectionForCommand (Connection nodeConnsMvar _ _ infoMap _) (ShardMap shardMap) request = do
-    nodeConns <- hasLocked $ readMVar nodeConnsMvar
->>>>>>> cb405280
     case request of
         ("FLUSHALL" : _) -> allNodes nodeConns
         ("FLUSHDB" : _) -> allNodes nodeConns
@@ -560,7 +469,6 @@
             nodeConns <- readMVar nodeConnsVar
             maybe (throwIO $ MissingNodeException request) (return . return) (HM.lookup (nodeId node) nodeConns)
     where
-<<<<<<< HEAD
         allNodes = do
             maybeNodes <- allMasterNodes conn (ShardMap shardMap)
             case maybeNodes of
@@ -571,36 +479,16 @@
 allMasterNodes (Connection nodeConnsVar _ _ _ _) (ShardMap shardMap) = do
     nodeConns <- readMVar nodeConnsVar
     return $ mapM (flip HM.lookup nodeConns . nodeId) onlyMasterNodes
-=======
-        allNodes nodeConns =
-            case allMasterNodes nodeConns (ShardMap shardMap) of
-                Nothing -> throwIO $ MissingNodeException request
-                Just allNodes' -> return allNodes'
-
-allMasterNodes :: (HM.HashMap NodeID NodeConnection) -> ShardMap -> Maybe [NodeConnection]
-allMasterNodes nodeConns (ShardMap shardMap) =
-    mapM (flip HM.lookup nodeConns . nodeId) onlyMasterNodes
->>>>>>> cb405280
   where
     onlyMasterNodes = (\(Shard master _) -> master) <$> nub (IntMap.elems shardMap)
 
 requestNode :: NodeConnection -> [[B.ByteString]] -> IO [Reply]
-<<<<<<< HEAD
 requestNode (NodeConnection pool lastRecvRef _) requests = withResource pool $ \ctx -> do
     envTimeout <- round . (\x -> (x :: Time.NominalDiffTime) * 1000000) . realToFrac . fromMaybe (0.5 :: Double) . (>>= readMaybe) <$> lookupEnv "REDIS_REQUEST_NODE_TIMEOUT"
-    eresp <- race (requestNodeImpl ctx) (threadDelay envTimeout)
+    eresp <- timexout envTimeout requestNodeImpl 
     case eresp of
       Left e -> return e
       Right _ -> putStrLn "timeout happened" *> throwIO (TimeoutException "Request Timeout")
-=======
-requestNode (NodeConnection ctx lastRecvRef _) requests = do
-    envTimeout <- round . (\x -> (x :: Time.NominalDiffTime) * 1000000) . realToFrac . fromMaybe (5.0 :: Double) . (>>= readMaybe) <$> lookupEnv "REDIS_REQUEST_NODE_TIMEOUT"
-    eresp <- timeout envTimeout requestNodeImpl 
-    case eresp of
-      Just e -> return e
-      Nothing -> putStrLn "timeout happened" *> throwIO (TimeoutException "Request Timeout")
-
->>>>>>> cb405280
     where
     requestNodeImpl :: CC.ConnectionContext -> IO [Reply]
     requestNodeImpl ctx = do
@@ -649,30 +537,16 @@
     concat <$> mapM (`requestNode` [req]) masterNodeConns
 
 masterNodes :: Connection -> IO [NodeConnection]
-<<<<<<< HEAD
 masterNodes (Connection nodeConnsVar shardMapVar _ _ _) = do
     (ShardMap shardMap) <- readMVar shardMapVar
-=======
-masterNodes (Connection nodeConnsMvar _ shardMapVar _ _) = do
-    nodeConns <- hasLocked $ readMVar nodeConnsMvar
-    (ShardMap shardMap) <- hasLocked $ readMVar shardMapVar
->>>>>>> cb405280
     let masters = map ((\(Shard m _) -> m) . snd) $ IntMap.toList shardMap
     let masterNodeIds = map nodeId masters
     nodeConns <- readMVar nodeConnsVar
     return $ mapMaybe (`HM.lookup` nodeConns) masterNodeIds
 
 getRandomConnection :: NodeConnection -> Connection -> IO NodeConnection
-<<<<<<< HEAD
 getRandomConnection nc conn = do
   let (Connection hmnVar _ _ _ _) = conn
   hmn <- readMVar hmnVar
   let conns = HM.elems hmn
-  return $ fromMaybe (head conns) $ find (nc /= ) conns
-=======
-getRandomConnection nc conn = do 
-    let (Connection nodeConnsMvar _ _ _ _) = conn
-    nodeConns <- hasLocked $ readMVar nodeConnsMvar
-    let conns = HM.elems nodeConns
-    pure $ fromMaybe (head conns) $ find (nc /= ) conns
->>>>>>> cb405280
+  return $ fromMaybe (head conns) $ find (nc /= ) conns